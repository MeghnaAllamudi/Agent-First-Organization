# Agent First Organization
:pencil2: <a href="https://articulateai.github.io/Agent-First-Organization/">Documentations</a>

Agent First Organization provides a framework for developing **task-oriented dialogue agents** to complete complex tasks powered by LLMs. The framework is designed to be modular and extensible, allowing developers to customize workers that can interact with each other in a variety of ways under the supervision of the orchestrator managed by *Taskgraph*. 

# How to start?
## Preparation
0. Set up environment
    * Run on Python 3.10
    * Add `OPENAI_API_KEY` to `.env`
    * Set `LANGCHAIN_TRACING_V2` to `true` use `LangSmith` Trace [Optional] (In order to use Trace function, you need to create a LangChain account from [here](https://langchain.com/) and create a API key in the settings.)
    * Set `LANGCHAIN_API_KEY` to `.env` if enable Trace.
    * If you are going to use the `SearchWorker`, you need to set up the `TAVILY_API_KEY` to `.env` as well. (In order to use Tavily, you need to create a Tavily account from [here](https://docs.tavily.com/) and create a API key by click [Get API Key](https://app.tavily.com/home).)
1. Create venv and Install the dependencies by running `pip install -r requirements.txt`
<<<<<<< HEAD
2. Create a config file, similar to the `project/AgentOrg/examples/customer_service_config.json`
=======
2. Create a config file, similar to the `project/examples/customer_service_config.json`
>>>>>>> 15ff0e2b
    * The config file should contain the following fields:
        * `role (Required)`: The general role of the chatbot you want to create
        * `user_objective (Required)`: The user's goal that you want the chatbot to achieve. Describe in third person.
        * `builder_objective (Optional)`: The additional target you want the chatbot to achieve beyond the user's goal. Describe in third person.
        * `domain (Optional)`: The domain of the company that you want to create the chatbot for
        * `intro (Required)`: The introduction of the company that you want to create the chatbot for or the summary of the tasks that the chatbot need to handle
        * `task_docs (Optional, Dict)`: The documents resources for the taskgraph generation to create the chatbot. The dictionary should contain the following fields:
            * `source (Required)`: The source url that you want the chatbot to refer to
            * `desc (Optional)` : Short description of the source and how it is used
            * `num (Optional)`: The number of websites that you want the chatbot to refer to for the source, defaults to one (only the url page)
        * `rag_docs (Optional, Dict)`: The documents resources for the rag component of chatbot when running chatbot. The dictionary should contain the following fields:
            * `source (Required)`: The source url that you want the chatbot to refer to
            * `desc (Optional)` : Short description of the source and how it is used
            * `num (Optional)`: The number of websites that you want the chatbot to refer to for the source, defaults to one (only the url page)
        * `tasks (Optional, List(Dict))`: The pre-defined list of tasks that the chatbot need to handle. If empty, the system will generate the tasks and the steps to complete the tasks based on the role, objective, domain, intro and docs fields. The more information you provide in the fields, the more accurate the tasks and steps will be generated. If you provide the tasks, it should contain the following fields:
            * `task_name (Required, Str)`: The task that the chatbot need to handle
            * `steps (Required, List(Str))`: The steps to complete the task
        * `workers (Required, List(WorkerClassName))`: The workers pre-defined under agentorg/workers folder that you want to use for the chatbot. Each worker will be defined as a class decorated with @register_worker. Please refer to the agentorg/workers/message_worker.py for an example.

## Build Chatbot
> **:bulb:<span style="color:orange">Tip:</span>** The following `--output-dir`, `--input-dir` and `--documents_dir` can be the same directory to save the generated files and the chatbot will use the generated files to run. E.g `--output-dir ./example/customer_service`. The following commands take *customer_service* chatbot as an example.

**1. Create Taskgraph and Initialize Worker**
```
python create.py --config ./examples/customer_service_config.json --output-dir ./examples/customer_service
```

* Fields:
  * `--config`: The path to the config file
  * `--output-dir`: The directory to save the generated files
  * `--model`: The openai model type used to generate the taskgraph. Default is `gpt-4o`. You could change it to other models like `gpt-4o-mini`.

* It will first generate a task plan based on the config file and you could modify it in an interactive way from the command line. Made the necessary changes and press `s` to save the task plan under `output-dir` folder and continue the task graph generation process.
* Then it will generate the task graph based on the task plan and save it under `output-dir` folder as well.
* It will also initialize the Workers listed in the config file to prepare the documents needed by each worker. The function `init_worker(args)` is customizable based on the workers you defined. Currently, it will automatically build the `RAGWorker` and the `DataBaseWorker` by using the function `build_rag()` and `build_database()` respectively. The needed documents will be saved under the `output-dir` folder.


**2. Start Chatting**
```
python run.py --input-dir ./examples/customer_service
```

* Fields:
  * `--input-dir`: The directory that contains the generated files
  * `--model`: The openai model type used to generate bot response. Default is `gpt-4o`. You could change it to other models like `gpt-4o-mini`.
  
* It will first automatically start the nluapi and slotapi services through `start_apis()` function. By default, this will start the `NLUOpenAIAPI` and `SlotFillOpenAIAPI` services defined under `./agentorg/orchestrator/NLU/api.py` file. You could customize the function based on the nlu and slot models you trained.
* Then it will start the chatbot and you could chat with the chatbot


**3. Evaluation**

  * First, create api for the previous chatbot you built. It will start a api on the default port 8000.
    ```
    python model_api.py  --input-dir ./examples/customer_service
    ```

    * Fields:
      * `--input-dir`: The directory that contains the generated files
      * `--model`: The openai model type used to generate bot response. Default is `gpt-4o`. You could change it to other models like `gpt-4o-mini`.
      * `--port`: The port number to start the api. Default is 8000.

  * Then, start the evaluation process: 
    ```
    python eval.py \
    --model_api http://127.0.0.1:8000/eval/chat \
    --config ./examples/customer_service_config.json \
    --documents_dir ./examples/customer_service \
    --output-dir ./examples/customer_service
    ```
    * Fields:
      * `--model_api`: The api url that you created in the previous step
      * `--config`: The path to the config file
      * `--documents_dir`: The directory that contains the generated files
      * `--output-dir`: The directory to save the evaluation results
      * `--num_convos`: Number of synthetic conversations to simulate. Default is 5.
      * `--num_goals`: Number of goals/tasks to simulate. Default is 5.
      * `--max_turns`: Maximum number of turns per conversation. Default is 5.
      * `--model`: The openai model type used to synthesize user's utterance. Default is `gpt-4o`. You could change it to other models like `gpt-4o-mini`.
  
  * For more details, check out the [Evaluation README](./agentorg/evaluation/README.md).<|MERGE_RESOLUTION|>--- conflicted
+++ resolved
@@ -12,11 +12,7 @@
     * Set `LANGCHAIN_API_KEY` to `.env` if enable Trace.
     * If you are going to use the `SearchWorker`, you need to set up the `TAVILY_API_KEY` to `.env` as well. (In order to use Tavily, you need to create a Tavily account from [here](https://docs.tavily.com/) and create a API key by click [Get API Key](https://app.tavily.com/home).)
 1. Create venv and Install the dependencies by running `pip install -r requirements.txt`
-<<<<<<< HEAD
-2. Create a config file, similar to the `project/AgentOrg/examples/customer_service_config.json`
-=======
 2. Create a config file, similar to the `project/examples/customer_service_config.json`
->>>>>>> 15ff0e2b
     * The config file should contain the following fields:
         * `role (Required)`: The general role of the chatbot you want to create
         * `user_objective (Required)`: The user's goal that you want the chatbot to achieve. Describe in third person.
