import json
import time
from typing import Any, Dict
import logging
import uuid
import os
from typing import List, Dict, Any, Tuple
import ast
import copy
from dotenv import load_dotenv

from langchain_core.runnables import RunnableLambda
import langsmith as ls
from openai import OpenAI
from litellm import completion

from agentorg.orchestrator.task_graph import TaskGraph
<<<<<<< HEAD
# from agentorg.env.workers.worker import WORKER_REGISTRY
# from agentorg.env.tools.tools import Tool, TOOL_REGISTRY
from agentorg.env.tools.RAG.utils import ToolGenerator
=======
from agentorg.workers.worker import WORKER_REGISTRY
from agentorg.tools.tools import Tool, TOOL_REGISTRY
from agentorg.tools.utils import ToolGenerator
>>>>>>> 923a72ec
from agentorg.orchestrator.NLU.nlu import SlotFilling
# from agentorg.orchestrator.planner.function_calling import FunctionCallingPlanner
from agentorg.orchestrator.prompts import RESPOND_ACTION_NAME, RESPOND_ACTION_FIELD_NAME, REACT_INSTRUCTION
from agentorg.utils.graph_state import ConvoMessage, OrchestratorMessage, MessageState, StatusEnum, BotConfig
from agentorg.utils.utils import init_logger, format_chat_history
from agentorg.orchestrator.NLU.nlu import NLU
from agentorg.utils.trace import TraceRunName
from agentorg.utils.model_config import MODEL


load_dotenv()
logger = logging.getLogger(__name__)


class AgentOrg:
<<<<<<< HEAD
    def __init__(self, config, env, **kwargs):
        self.product_kwargs = json.load(open(config))
=======
    def __init__(self, config, **kwargs):
        if isinstance(config, dict):
            self.product_kwargs = config
        else:
            self.product_kwargs = json.load(open(config))
>>>>>>> 923a72ec
        # os.environ["AVAILABLE_WORKERS"] = ",".join(self.product_kwargs["workers"])
        self.user_prefix = "user"
        self.worker_prefix = "assistant"
        self.environment_prefix = "tool"
        self.__eos_token = "\n"
        self.task_graph = TaskGraph("taskgraph", self.product_kwargs)
        self.env = env

    def generate_next_step(
        self, messages: List[Dict[str, Any]]
    ) -> Tuple[Dict[str, Any], str, float]:
        res = completion(
                messages=messages,
                model=MODEL["model_type_or_path"],
                custom_llm_provider="openai",
                temperature=0.0
            )
        message = res.choices[0].message
        action_str = message.content.split("Action:")[-1].strip()
        try:
            action_parsed = json.loads(action_str)
        except json.JSONDecodeError:
            # this is a hack
            action_parsed = {
                "name": RESPOND_ACTION_NAME,
                "arguments": {RESPOND_ACTION_FIELD_NAME: action_str},
            }
        assert "name" in action_parsed
        assert "arguments" in action_parsed
        action = action_parsed["name"]
        return message.model_dump(), action, res._hidden_params["response_cost"]


    def get_response(self, inputs: dict) -> Dict[str, Any]:
        text = inputs["text"]
        chat_history = inputs["chat_history"]
        params = inputs["parameters"]
        params["timing"] = {}
        chat_history.append({"role": self.user_prefix, "content": text})
        chat_history_str = format_chat_history(chat_history)
        params["dialog_states"] = params.get("dialog_states", [])
        metadata = params.get("metadata", {})
        metadata["conv_id"] = metadata.get("conv_id", str(uuid.uuid4()))
        metadata["turn_id"] = metadata.get("turn_id", 0) + 1
        params["metadata"] = metadata
        params["history"] = params.get("history", "")
        if not params["history"]:
            params["history"] = copy.deepcopy(chat_history)
        else:
            params["history"].append(chat_history[-2])
            params["history"].append(chat_history[-1])

        ##### Model safety checking
        # check the response, decide whether to give template response or not
        client = OpenAI()
        text = inputs["text"]
        moderation_response = client.moderations.create(input=text).model_dump()
        is_flagged = moderation_response["results"][0]["flagged"]
        if is_flagged:
            return_response = {
                "answer": self.product_kwargs["safety_response"],
                "parameters": params,
                "has_follow_up": True
            }
            return return_response

        ##### TaskGraph Chain
        taskgraph_inputs = {
            "text": text,
            "chat_history_str": chat_history_str,
            "parameters": params  ## TODO: different params for different components
        }
        dt = time.time()
        taskgraph_chain = RunnableLambda(self.task_graph.get_node) | RunnableLambda(self.task_graph.postprocess_node)
        node_info, params = taskgraph_chain.invoke(taskgraph_inputs)
        params["timing"]["taskgraph"] = time.time() - dt
        logger.info("=============node_info=============")
        logger.info(f"The first node info is : {node_info}") # {'name': 'MessageWorker', 'attribute': {'value': 'If you are interested, you can book a calendly meeting https://shorturl.at/crFLP with us. Or, you can tell me your phone number, email address, and name; our expert will reach out to you soon.', 'direct': False, 'slots': {"<name>": {<attributes>}}}}
        node_status = params.get("node_status", {})
        params["node_status"] = node_status

        with ls.trace(name=TraceRunName.TaskGraph, inputs={"taskgraph_inputs": taskgraph_inputs}) as rt:
            rt.end(
                outputs={
                    "metadata": params.get("metadata"),
                    "timing": params.get("timing", {}),
                    "curr_node": {
                        "id": params.get("curr_node"),
                        "name": node_info.get("name"),
                        "attribute": node_info.get("attribute")
                    },
                    "curr_global_intent": params.get("curr_pred_intent"),
                    "dialog_states": params.get("dialog_states"),
                    "node_status": params.get("node_status")}, 
                metadata={"conv_id": metadata.get("conv_id"), "turn_id": metadata.get("turn_id")}
            )

        # Tool/Worker
        user_message = ConvoMessage(history=chat_history_str, message=text)
        orchestrator_message = OrchestratorMessage(message=node_info["attribute"]["value"], attribute=node_info["attribute"])
        sys_instruct = "You are a " + self.product_kwargs["role"] + ". " + self.product_kwargs["user_objective"] + self.product_kwargs["builder_objective"] + self.product_kwargs["intro"] + self.product_kwargs.get("opt_instruct", "")
        logger.info("=============sys_instruct=============")
        logger.info(sys_instruct)
        bot_config = BotConfig(
            bot_id=self.product_kwargs.get("bot_id", "default"),
            version=self.product_kwargs.get("version", "default"),
            language=self.product_kwargs.get("language", "EN"),
            bot_type=self.product_kwargs.get("bot_type", "presalebot"),
            available_workers=self.product_kwargs.get("workers", [])
        )
        message_state = MessageState(
            sys_instruct=sys_instruct, 
            bot_config=bot_config,
            user_message=user_message, 
            orchestrator_message=orchestrator_message, 
            trajectory=params["history"], 
            message_flow=params.get("worker_response", {}).get("message_flow", ""), 
            slots=params.get("dialog_states"),
            metadata=params.get("metadata")
        )
        
        response_state, params = self.env.step(node_info["name"], message_state, params)
        
        logger.info(f"{response_state=}")

        with ls.trace(name=TraceRunName.ExecutionResult, inputs={"message_state": message_state}) as rt:
            rt.end(
                outputs={"metadata": params.get("metadata"), **response_state}, 
                metadata={"conv_id": metadata.get("conv_id"), "turn_id": metadata.get("turn_id")}
            )

        # ReAct framework to decide whether return to user or continue
        FINISH = False
        while not FINISH:
            node_info, params = taskgraph_chain.invoke(taskgraph_inputs)
            logger.info("=============node_info=============")
            logger.info(f"The while node info is : {node_info}")
            if node_info["name"] not in self.env.workers and node_info["name"] not in self.env.tools:
                message_state = MessageState(
                    sys_instruct=sys_instruct, 
                    user_message=user_message, 
                    orchestrator_message=orchestrator_message, 
                    trajectory=params["history"], 
                    message_flow=params.get("worker_response", {}).get("message_flow", ""), 
                    slots=params.get("dialog_states"),
                    metadata=params.get("metadata")
                )
                
                action, response_state, msg_history = self.env.planner.execute(message_state, params["history"])
                params["history"] = msg_history
                if action == RESPOND_ACTION_NAME:
                    FINISH = True
            else:
                if node_info["name"] in self.env.tools:
                    node_actions = [{"name": node_info["name"], "arguments": self.env.tools[node_info["name"]]["execute"]().info}]
                elif node_info["name"] in self.env.workers:
                    node_actions = [{"name": node_info["name"], "description": self.env.workers[node_info["name"]]().description}]
                action_spaces = node_actions
                action_spaces.append({"name": RESPOND_ACTION_NAME, "arguments": {RESPOND_ACTION_FIELD_NAME: response_state.get("message_flow", "") or response_state.get("response", "")}})
                logger.info("Action spaces: " + json.dumps(action_spaces))
                params_history_str = format_chat_history(params["history"])
                prompt = (
                    sys_instruct + "\n#Available tools\n" + json.dumps(action_spaces) + REACT_INSTRUCTION + "\n\n" + "Conversations:\n" + params_history_str + "You current task is: " + node_info["attribute"].get("task", "") + "\nThougt:\n"
                )
                messages: List[Dict[str, Any]] = [
                    {"role": "system", "content": prompt}
                ]
                _, action, _ = self.generate_next_step(messages)
                logger.info("Predicted action: " + action)
                if action == RESPOND_ACTION_NAME:
                    FINISH = True
                else:
                    message_state["response"] = "" # clear the response cache generated from the previous steps in the same turn
                    response_state, params = self.env.step(action, message_state, params)

        if not response_state.get("response", ""):
            response_state = ToolGenerator.context_generate(response_state)

        response = response_state.get("response", "")
        output = {
            "answer": response,
            "parameters": params
        }

        with ls.trace(name=TraceRunName.OrchestResponse) as rt:
            rt.end(
                outputs={"metadata": params.get("metadata"), **output},
                metadata={"conv_id": metadata.get("conv_id"), "turn_id": metadata.get("turn_id")}
            )

        return output<|MERGE_RESOLUTION|>--- conflicted
+++ resolved
@@ -15,17 +15,8 @@
 from litellm import completion
 
 from agentorg.orchestrator.task_graph import TaskGraph
-<<<<<<< HEAD
-# from agentorg.env.workers.worker import WORKER_REGISTRY
-# from agentorg.env.tools.tools import Tool, TOOL_REGISTRY
-from agentorg.env.tools.RAG.utils import ToolGenerator
-=======
-from agentorg.workers.worker import WORKER_REGISTRY
-from agentorg.tools.tools import Tool, TOOL_REGISTRY
-from agentorg.tools.utils import ToolGenerator
->>>>>>> 923a72ec
+from agentorg.env.tools.utils import ToolGenerator
 from agentorg.orchestrator.NLU.nlu import SlotFilling
-# from agentorg.orchestrator.planner.function_calling import FunctionCallingPlanner
 from agentorg.orchestrator.prompts import RESPOND_ACTION_NAME, RESPOND_ACTION_FIELD_NAME, REACT_INSTRUCTION
 from agentorg.utils.graph_state import ConvoMessage, OrchestratorMessage, MessageState, StatusEnum, BotConfig
 from agentorg.utils.utils import init_logger, format_chat_history
@@ -39,17 +30,11 @@
 
 
 class AgentOrg:
-<<<<<<< HEAD
     def __init__(self, config, env, **kwargs):
-        self.product_kwargs = json.load(open(config))
-=======
-    def __init__(self, config, **kwargs):
         if isinstance(config, dict):
             self.product_kwargs = config
         else:
             self.product_kwargs = json.load(open(config))
->>>>>>> 923a72ec
-        # os.environ["AVAILABLE_WORKERS"] = ",".join(self.product_kwargs["workers"])
         self.user_prefix = "user"
         self.worker_prefix = "assistant"
         self.environment_prefix = "tool"
