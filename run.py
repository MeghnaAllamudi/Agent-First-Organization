import os
import json
import argparse
import time
import logging
import subprocess
import signal
import atexit
from dotenv import load_dotenv
from pprint import pprint

from langchain_openai import ChatOpenAI
import shopify

from arklex.utils.utils import init_logger
from arklex.orchestrator.orchestrator import AgentOrg
# from create import API_PORT
from arklex.utils.model_config import MODEL
from arklex.env.env import Env

API_PORT = "55135"
load_dotenv()
# session = shopify.Session(os.environ["SHOPIFY_SHOP_URL"], os.environ["SHOPIFY_API_VERSION"], os.environ["SHOPIFY_ACCESS_TOKEN"])
# shopify.ShopifyResource.activate_session(session)

process = None  # Global reference for the FastAPI subprocess

def pprint_with_color(data, color_code="\033[34m"):  # Default to blue
    print(color_code, end="")  # Set the color
    pprint(data)
    print("\033[0m", end="")  

def terminate_subprocess():
    """Terminate the FastAPI subprocess."""
    global process
    if process and process.poll() is None:  # Check if process is running
        logger.info(f"Terminating FastAPI process with PID: {process.pid}")
        process.terminate()  # Send SIGTERM
        process.wait()  # Ensure it stops
        logger.info("FastAPI process terminated.")

# Register cleanup function to run on program exit
atexit.register(terminate_subprocess)

# Handle signals (e.g., Ctrl+C)
signal.signal(signal.SIGINT, lambda signum, frame: exit(0))
signal.signal(signal.SIGTERM, lambda signum, frame: exit(0))


def get_api_bot_response(args, history, user_text, parameters, env):
    data = {"text": user_text, 'chat_history': history, 'parameters': parameters}
    orchestrator = AgentOrg(config=os.path.join(args.input_dir, "taskgraph.json"), env=env)
    result = orchestrator.get_response(data)

    return result['answer'], result['parameters']


def start_apis():
    """Start the FastAPI subprocess and update task graph API URLs."""
    global process
    command = [
        "uvicorn",
        "arklex.orchestrator.NLU.api:app",  # Replace with proper import path
        "--port", API_PORT,
        "--host", "0.0.0.0",
        "--log-level", "info"
    ]

    # Redirect FastAPI logs to a file
    with open("./logs/api.log", "w") as log_file:
        process = subprocess.Popen(
            command,
            stdout=log_file,  # Redirect stdout to a log file
            stderr=subprocess.STDOUT,  # Redirect stderr to the same file
            start_new_session=True  # Run in a separate process group
        )
    logger.info(f"Started FastAPI process with PID: {process.pid}")



if __name__ == "__main__":
    parser = argparse.ArgumentParser()
    parser.add_argument('--input-dir', type=str, default="./examples/test")
    parser.add_argument('--model', type=str, default=MODEL["model_type_or_path"])
    parser.add_argument('--log-level', type=str, default="WARNING", choices=["DEBUG", "INFO", "WARNING", "ERROR", "CRITICAL"])
    args = parser.parse_args()
    os.environ["DATA_DIR"] = args.input_dir
    MODEL["model_type_or_path"] = args.model
    log_level = getattr(logging, args.log_level.upper(), logging.WARNING)
    logger = init_logger(log_level=log_level, filename=os.path.join(os.path.dirname(__file__), "logs", "agentorg.log"))

    # Initialize NLU and Slotfill APIs
    start_apis()

    # Initialize env
    config = json.load(open(os.path.join(args.input_dir, "taskgraph.json")))
    env = Env(
        tools = config.get("tools", []),
        workers = config.get("workers", []),
        slotsfillapi = config["slotfillapi"]
    )
        
    history = []
    params = {}
    user_prefix = "user"
    worker_prefix = "assistant"
    for node in config['nodes']:
        if node[1].get("type", "") == 'start':
            start_message = node[1]['attribute']["value"]
            break
    history.append({"role": worker_prefix, "content": start_message})
    pprint_with_color(f"Bot: {start_message}")
    try:
        while True:
            user_text = input("You: ")
            if user_text.lower() == "quit":
                break
            start_time = time.time()
            output, params = get_api_bot_response(args, history, user_text, params, env)
<<<<<<< HEAD
=======
            # print(params["history"])
>>>>>>> b2e9731a
            history.append({"role": user_prefix, "content": user_text})
            history.append({"role": worker_prefix, "content": output})
            print(f"getAPIBotResponse Time: {time.time() - start_time}")
            pprint_with_color(f"Bot: {output}")
    finally:
        terminate_subprocess()  # Ensure the subprocess is terminated<|MERGE_RESOLUTION|>--- conflicted
+++ resolved
@@ -117,10 +117,6 @@
                 break
             start_time = time.time()
             output, params = get_api_bot_response(args, history, user_text, params, env)
-<<<<<<< HEAD
-=======
-            # print(params["history"])
->>>>>>> b2e9731a
             history.append({"role": user_prefix, "content": user_text})
             history.append({"role": worker_prefix, "content": output})
             print(f"getAPIBotResponse Time: {time.time() - start_time}")
